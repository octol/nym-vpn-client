--- conflicted
+++ resolved
@@ -55,21 +55,12 @@
 shadowsocks-service = { version = "=1.14.3" }
 shadowsocks = { version = "=1.14.2" }
 
-<<<<<<< HEAD
-talpid-core = { git = "https://github.com/nymtech/nym-vpn-mullvad-libs", rev = "94457e00a" }
-talpid-platform-metadata = { git = "https://github.com/nymtech/nym-vpn-mullvad-libs", rev = "94457e00a" }
-talpid-routing = { git = "https://github.com/nymtech/nym-vpn-mullvad-libs", rev = "94457e00a" }
-talpid-tunnel = { git = "https://github.com/nymtech/nym-vpn-mullvad-libs", rev = "94457e00a" }
-talpid-types = { git = "https://github.com/nymtech/nym-vpn-mullvad-libs", rev = "94457e00a" }
-talpid-wireguard = { git = "https://github.com/nymtech/nym-vpn-mullvad-libs", rev = "94457e00a" }
-=======
 talpid-core = { git = "https://github.com/nymtech/nym-vpn-mullvad-libs", rev = "f9fd4be7f" }
 talpid-platform-metadata = { git = "https://github.com/nymtech/nym-vpn-mullvad-libs", rev = "f9fd4be7f" }
 talpid-routing = { git = "https://github.com/nymtech/nym-vpn-mullvad-libs", rev = "f9fd4be7f" }
 talpid-tunnel = { git = "https://github.com/nymtech/nym-vpn-mullvad-libs", rev = "f9fd4be7f" }
 talpid-types = { git = "https://github.com/nymtech/nym-vpn-mullvad-libs", rev = "f9fd4be7f" }
 talpid-wireguard = { git = "https://github.com/nymtech/nym-vpn-mullvad-libs", rev = "f9fd4be7f" }
->>>>>>> 8a478e7f
 
 nym-authenticator-requests.workspace = true
 nym-bandwidth-controller-pre-ecash.workspace = true
@@ -102,7 +93,7 @@
 android_logger = "0.14.1"
 err-derive = "0.3.1"
 jnix = { version = "=0.5.1", features = ["derive"] }
-nix = { workspace = true, features = ["socket", "net"] }
+nix = "0.23"
 rand = "0.8.5"
 
 [target.'cfg(any(target_os = "macos", target_os = "ios"))'.dependencies]
