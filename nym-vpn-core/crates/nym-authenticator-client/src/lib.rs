use std::{cmp::Ordering, sync::Arc, time::Duration};

use nym_authenticator_requests::v1::{
    registration::InitMessage, request::AuthenticatorRequest, response::AuthenticatorResponse,
    GatewayClient,
};
use nym_sdk::mixnet::{
    MixnetClient, MixnetClientSender, MixnetMessageSender, Recipient, ReconstructedMessage,
    TransmissionLane,
};
use nym_wireguard_types::PeerPublicKey;
use serde::{Deserialize, Serialize};
use tracing::{debug, error};

mod error;

pub use crate::error::{Error, Result};

const USED_VERSION: u8 = 1;

#[derive(Serialize, Deserialize, Debug, Clone)]
#[serde(tag = "type", rename_all = "camelCase")]
pub enum ClientMessage {
    Initial(InitMessage),
    Final(GatewayClient),
    Query(PeerPublicKey),
}

#[derive(Clone)]
pub struct SharedMixnetClient(Arc<tokio::sync::Mutex<Option<MixnetClient>>>);

impl SharedMixnetClient {
    pub fn from_shared(mixnet_client: &Arc<tokio::sync::Mutex<Option<MixnetClient>>>) -> Self {
        Self(Arc::clone(mixnet_client))
    }

    pub fn new(mixnet_client: MixnetClient) -> Self {
        Self(Arc::new(tokio::sync::Mutex::new(Some(mixnet_client))))
    }

    pub async fn lock(&self) -> tokio::sync::MutexGuard<'_, Option<MixnetClient>> {
        self.0.lock().await
    }

    pub async fn nym_address(&self) -> Recipient {
        *self.lock().await.as_ref().unwrap().nym_address()
    }

    pub async fn send(&self, msg: nym_sdk::mixnet::InputMessage) -> Result<()> {
        self.lock()
            .await
            .as_mut()
            .unwrap()
            .send(msg)
            .await
            .map_err(Error::SendMixnetMessage)?;
        Ok(())
    }

    pub fn inner(&self) -> Arc<tokio::sync::Mutex<Option<MixnetClient>>> {
        self.0.clone()
    }
}

#[derive(Clone)]
pub struct AuthClient {
    mixnet_client: SharedMixnetClient,
    mixnet_sender: MixnetClientSender,
    nym_address: Recipient,
}

impl AuthClient {
    pub async fn new(mixnet_client: SharedMixnetClient) -> Self {
        let mixnet_sender = mixnet_client.lock().await.as_ref().unwrap().split_sender();
        let nym_address = *mixnet_client
            .inner()
            .lock()
            .await
            .as_ref()
            .unwrap()
            .nym_address();
        Self {
            mixnet_client,
            mixnet_sender,
            nym_address,
        }
    }

    // A workaround until we can extract SharedMixnetClient to a common crate
    pub async fn new_from_inner(
        mixnet_client: Arc<tokio::sync::Mutex<Option<MixnetClient>>>,
    ) -> Self {
        let mixnet_client = SharedMixnetClient(mixnet_client);
        Self::new(mixnet_client).await
    }

    pub async fn send(
        &mut self,
        message: ClientMessage,
        authenticator_address: Recipient,
    ) -> Result<AuthenticatorResponse> {
        self.send_inner(message, authenticator_address).await
    }

    async fn send_inner(
        &mut self,
        message: ClientMessage,
        authenticator_address: Recipient,
    ) -> Result<AuthenticatorResponse> {
        // Connecting is basically synchronous from the perspective of the mixnet client, so it's safe
        // to just grab ahold of the mutex and keep it until we get the response.
        // This needs to sit here, before sending the request and dropped after getting the response,
        // so that it doesn't interfere with message to the other gateway (entry/exit).
        let mut mixnet_client_handle = self.mixnet_client.lock().await;
        if mixnet_client_handle.is_none() {
            return Err(Error::UnableToGetMixnetHandle);
        }
        let request_id = self
            .send_connect_request(message, authenticator_address)
            .await?;

        debug!("Waiting for reply...");
        self.listen_for_connect_response(request_id, mixnet_client_handle.as_mut().unwrap())
            .await
    }

    async fn send_connect_request(
        &self,
        message: ClientMessage,
        authenticator_address: Recipient,
    ) -> Result<u64> {
        let (request, request_id) = match message {
            ClientMessage::Initial(init_message) => {
                AuthenticatorRequest::new_initial_request(init_message, self.nym_address)
            }
<<<<<<< HEAD
            ClientMessage::Final(final_message) => {
                AuthenticatorRequest::new_final_request(*final_message, self.nym_address)
=======
            ClientMessage::Final(gateway_client) => {
                AuthenticatorRequest::new_final_request(gateway_client, self.nym_address)
>>>>>>> b86d6f76
            }
            ClientMessage::Query(peer_public_key) => {
                AuthenticatorRequest::new_query_request(peer_public_key, self.nym_address)
            }
        };
        debug!("Sent connect request with version v{}", request.version);

        self.mixnet_sender
            .send(nym_sdk::mixnet::InputMessage::new_regular(
                authenticator_address,
                request.to_bytes().unwrap(),
                TransmissionLane::General,
                None,
            ))
            .await
            .map_err(Error::SendMixnetMessage)?;

        Ok(request_id)
    }

    async fn listen_for_connect_response(
        &self,
        request_id: u64,
        mixnet_client: &mut MixnetClient,
    ) -> Result<AuthenticatorResponse> {
        let timeout = tokio::time::sleep(Duration::from_secs(10));
        tokio::pin!(timeout);

        loop {
            tokio::select! {
                _ = &mut timeout => {
                    error!("Timed out waiting for reply to connect request");
                    return Err(Error::TimeoutWaitingForConnectResponse);
                }
                msgs = mixnet_client.wait_for_messages() => match msgs {
                    None => {
                        return Err(Error::NoMixnetMessagesReceived);
                    }
                    Some(msgs) => {
                        for msg in msgs {
                            if !check_if_authenticator_message(&msg) {
                                debug!("Received non-authenticator message while waiting for connect response");
                                continue;
                            }
                            // Confirm that the version is correct
                            check_auth_message_version(&msg)?;

                            // Then we deserialize the message
                            debug!("AuthClient: got message while waiting for connect response");
                            let Ok(response) = AuthenticatorResponse::from_reconstructed_message(&msg) else {
                                // This is ok, it's likely just one of our self-pings
                                debug!("Failed to deserialize reconstructed message");
                                continue;
                            };

                            if response.id() == Some(request_id) {
                                debug!("Got response with matching id");
                                return Ok(response);
                            }
                        }
                    }
                }
            }
        }
    }
}

fn check_if_authenticator_message(message: &ReconstructedMessage) -> bool {
    // TODO: switch version number so that they have their own reserved range, like 50-100 for the
    // authenticator messages
    if let Some(version) = message.message.first() {
        // Temporary constant, see above TODO note
        *version < 6
    } else {
        false
    }
}

fn check_auth_message_version(message: &ReconstructedMessage) -> Result<()> {
    // Assuing it's an Authenticator message, it will have a version as its first byte
    if let Some(version) = message.message.first() {
        match version.cmp(&USED_VERSION) {
            Ordering::Greater => Err(Error::ReceivedResponseWithNewVersion {
                expected: USED_VERSION,
                received: *version,
            }),
            Ordering::Less => Err(Error::ReceivedResponseWithOldVersion {
                expected: USED_VERSION,
                received: *version,
            }),
            Ordering::Equal => {
                // We're good
                Ok(())
            }
        }
    } else {
        Err(Error::NoVersionInMessage)
    }
}<|MERGE_RESOLUTION|>--- conflicted
+++ resolved
@@ -133,13 +133,8 @@
             ClientMessage::Initial(init_message) => {
                 AuthenticatorRequest::new_initial_request(init_message, self.nym_address)
             }
-<<<<<<< HEAD
-            ClientMessage::Final(final_message) => {
-                AuthenticatorRequest::new_final_request(*final_message, self.nym_address)
-=======
             ClientMessage::Final(gateway_client) => {
                 AuthenticatorRequest::new_final_request(gateway_client, self.nym_address)
->>>>>>> b86d6f76
             }
             ClientMessage::Query(peer_public_key) => {
                 AuthenticatorRequest::new_query_request(peer_public_key, self.nym_address)
