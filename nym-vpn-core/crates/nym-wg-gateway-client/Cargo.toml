--- conflicted
+++ resolved
@@ -25,8 +25,4 @@
 nym-gateway-directory = { path = "../nym-gateway-directory" }
 
 # Only a very weak dependency and something that we should need (soon)
-<<<<<<< HEAD
-talpid-types = { git = "https://github.com/nymtech/nym-vpn-mullvad-libs", rev = "94457e00a" }
-=======
-talpid-types = { git = "https://github.com/nymtech/nym-vpn-mullvad-libs", rev = "f9fd4be7f" }
->>>>>>> 8a478e7f
+talpid-types = { git = "https://github.com/nymtech/nym-vpn-mullvad-libs", rev = "f9fd4be7f" }