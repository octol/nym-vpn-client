--- conflicted
+++ resolved
@@ -44,18 +44,12 @@
     StatusReceiver,
 };
 
+#[cfg(target_os = "macos")]
+use crate::macos::*;
 #[cfg(target_os = "ios")]
 use crate::platform::ios::{initVPN, NymConfig, OSTunProvider, VPNConfig, WgConfig};
-#[cfg(target_os = "macos")]
-<<<<<<< HEAD
-use crate::platform::macos::initVPN;
-#[cfg(any(target_os = "macos", target_os = "android"))]
+#[cfg(any(target_os = "macos", target_os = "android", target_os = "ios"))]
 use crate::platform::*;
-=======
-use crate::platform::macos::{initVPN, VPNConfig, WgConfig};
-#[cfg(any(target_os = "macos", target_os = "android", target_os = "ios"))]
-use crate::platform::{runVPN, stopVPN};
->>>>>>> 92d934ab
 pub use nym_bin_common;
 pub use nym_config;
 use talpid_tunnel::tun_provider::TunProvider;
